--- conflicted
+++ resolved
@@ -11,11 +11,7 @@
     {
         private readonly IHttpContextAccessor _httpContextAccessor;
         private readonly ApplicationOptions _applicationOptions;
-<<<<<<< HEAD
-        private readonly IHostingEnvironment _environment;
-=======
         private readonly IHostingEnvironment _environment; 
->>>>>>> 413d0e85
 
         public ThemeHelper(
             ApplicationOptions applicationOptions,
@@ -24,11 +20,7 @@
         {
             this._httpContextAccessor = httpContextAccessor;
             this._applicationOptions = applicationOptions;
-<<<<<<< HEAD
-            this._environment = environment;
-=======
             this._environment = environment; 
->>>>>>> 413d0e85
         }
 
         // TODO: return theme object instead of string 
@@ -41,7 +33,7 @@
 
             if (!identityBaseContext.IsValid)
             {
-                return "Default";
+                return "Default"; 
             }
 
             ClientProperties clientProperties = identityBaseContext.Client
@@ -56,17 +48,6 @@
         {
             string theme = this.GetTheme();
 
-<<<<<<< HEAD
-            // TODO: support rooted ThemeDirectoryPath
-
-            string path = Path.GetFullPath(
-                Path.Combine(
-                    this._environment.ContentRootPath,
-                    this._applicationOptions.ThemeDirectoryPath,
-                    theme));
-
-            return path;
-=======
             if (Path.IsPathRooted(this._applicationOptions.ThemeDirectoryPath))
             {
                 return Path.GetFullPath(
@@ -82,7 +63,6 @@
                       this._applicationOptions.ThemeDirectoryPath,
                       theme));                
             }
->>>>>>> 413d0e85
         }
 
         public string GetLocalizationDirectoryPath()
